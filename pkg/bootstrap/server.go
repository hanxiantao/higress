// Copyright (c) 2022 Alibaba Group Holding Ltd.
//
// Licensed under the Apache License, Version 2.0 (the "License");
// you may not use this file except in compliance with the License.
// You may obtain a copy of the License at
//
//      http://www.apache.org/licenses/LICENSE-2.0
//
// Unless required by applicable law or agreed to in writing, software
// distributed under the License is distributed on an "AS IS" BASIS,
// WITHOUT WARRANTIES OR CONDITIONS OF ANY KIND, either express or implied.
// See the License for the specific language governing permissions and
// limitations under the License.

package bootstrap

import (
	"fmt"
	"net"
	"net/http"
	"time"

	"github.com/alibaba/higress/pkg/cert"
	"github.com/alibaba/higress/pkg/ingress/kube/common"
	"github.com/alibaba/higress/pkg/ingress/mcp"
	"github.com/alibaba/higress/pkg/ingress/translation"
	higresskube "github.com/alibaba/higress/pkg/kube"
	prometheus "github.com/grpc-ecosystem/go-grpc-prometheus"
	"google.golang.org/grpc"
	"google.golang.org/grpc/reflection"
	"istio.io/api/mesh/v1alpha1"
	configaggregate "istio.io/istio/pilot/pkg/config/aggregate"
	"istio.io/istio/pilot/pkg/features"
	istiogrpc "istio.io/istio/pilot/pkg/grpc"
	"istio.io/istio/pilot/pkg/model"
	"istio.io/istio/pilot/pkg/server"
	"istio.io/istio/pilot/pkg/serviceregistry/aggregate"
	kubecontroller "istio.io/istio/pilot/pkg/serviceregistry/kube/controller"
	"istio.io/istio/pilot/pkg/xds"
	"istio.io/istio/pkg/config"
	"istio.io/istio/pkg/config/constants"
	"istio.io/istio/pkg/config/mesh"
	"istio.io/istio/pkg/config/schema/gvk"
	"istio.io/istio/pkg/keepalive"
	istiokube "istio.io/istio/pkg/kube"
	"istio.io/istio/pkg/security"
	"istio.io/istio/security/pkg/server/ca/authenticate"
	"istio.io/istio/security/pkg/server/ca/authenticate/kubeauth"
	"istio.io/pkg/env"
	"istio.io/pkg/ledger"
	"istio.io/pkg/log"
	"k8s.io/client-go/rest"
	"k8s.io/client-go/tools/cache"
)

type XdsOptions struct {
	// DebounceAfter is the delay added to events to wait after a registry/config event for debouncing.
	// This will delay the push by at least this interval, plus the time getting subsequent events. If no change is
	// detected the push will happen, otherwise we'll keep delaying until things settle.
	DebounceAfter time.Duration
	// DebounceMax is the maximum time to wait for events while debouncing. Defaults to 10 seconds. If events keep
	// showing up with no break for this time, we'll trigger a push.
	DebounceMax time.Duration
	// EnableEDSDebounce indicates whether EDS pushes should be debounced.
	EnableEDSDebounce bool
}

// RegistryOptions provide configuration options for the configuration controller. If FileDir is set, that directory will
// be monitored for CRD yaml files and will update the controller as those files change (This is used for testing
// purposes). Otherwise, a CRD client is created based on the configuration.
type RegistryOptions struct {
	// If FileDir is set, the below kubernetes options are ignored
	FileDir string

	Registries []string

	// Kubernetes controller options
	KubeOptions kubecontroller.Options
	// ClusterRegistriesNamespace specifies where the multi-cluster secret resides
	ClusterRegistriesNamespace string
	KubeConfig                 string

	// DistributionTracking control
	DistributionCacheRetention time.Duration

	// DistributionTracking control
	DistributionTrackingEnabled bool
}

type ServerArgs struct {
	Debug       bool
	MeshId      string
	RegionId    string
	NativeIstio bool
	HttpAddress string
	GrpcAddress string

	// IngressClass filters which ingress resources the higress controller watches.
	// The default ingress class is higress.
	// There are some special cases for special ingress class.
	// 1. When the ingress class is set as nginx, the higress controller will watch ingress
	// resources with the nginx ingress class or without any ingress class.
	// 2. When the ingress class is set empty, the higress controller will watch all ingress
	// resources in the k8s cluster.
	IngressClass         string
	EnableStatus         bool
	WatchNamespace       string
	GrpcKeepAliveOptions *keepalive.Options
	XdsOptions           XdsOptions
	RegistryOptions      RegistryOptions
	KeepStaleWhenEmpty   bool
	GatewaySelectorKey   string
	GatewaySelectorValue string
	GatewayHttpPort      uint32
	GatewayHttpsPort     uint32
	EnableAutomaticHttps bool
	AutomaticHttpsEmail  string
	CertHttpAddress      string
}

type readinessProbe func() (bool, error)

type ServerInterface interface {
	Start(stop <-chan struct{}) error
	WaitUntilCompletion()
}

type Server struct {
	// Server参数配置
	*ServerArgs
	// Pilot环境配置
	environment *model.Environment
	// 与Kubernetes集成的客户端
	kubeClient higresskube.Client
	// 配置存储控制器
	configController model.ConfigStoreCache
<<<<<<< HEAD
	// 多个配置存储的缓存
	configStores []model.ConfigStoreCache
	// HTTP请求处理器
	httpServer *http.Server
	httpMux    *http.ServeMux
	// grpc服务
	grpcServer *grpc.Server
	// xds服务
	xdsServer *xds.DiscoveryServer
	// Pilot Server实例配置
	server server.Instance
	// server内部服务记录表,记录服务是否准备好
	readinessProbes map[string]readinessProbe
=======
	configStores     []model.ConfigStoreCache
	httpServer       *http.Server
	httpMux          *http.ServeMux
	grpcServer       *grpc.Server
	xdsServer        *xds.DiscoveryServer
	server           server.Instance
	readinessProbes  map[string]readinessProbe
	certServer       *cert.Server
>>>>>>> 2ff56c82
}

var (
	PodNamespace = env.RegisterStringVar("POD_NAMESPACE", "higress-system", "").Get()
	PodName      = env.RegisterStringVar("POD_NAME", "", "").Get()
)

func NewServer(args *ServerArgs) (*Server, error) {
	// 初始化Pilot的环境API model.Environment
	e := &model.Environment{
		PushContext:  model.NewPushContext(),
		DomainSuffix: constants.DefaultKubernetesDomain,
		MCPMode:      true,
	}
	e.SetLedger(buildLedger(args.RegistryOptions))
	// 为model.Environment设置服务发现的接口ServiceDiscovery,用于列举服务和实例
	ac := aggregate.NewController(aggregate.Options{
		MeshHolder: e,
	})
	e.ServiceDiscovery = ac
	// 初始化Server实例
	s := &Server{
		ServerArgs:      args,
		httpMux:         http.NewServeMux(),
		environment:     e,
		readinessProbes: make(map[string]readinessProbe),
		server:          server.New(),
	}
	s.environment.Watcher = mesh.NewFixedWatcher(&v1alpha1.MeshConfig{})
	s.environment.Init()
	// 创建初始启动函数列表
	initFuncList := []func() error{
		s.initKubeClient,
		s.initXdsServer,
		s.initHttpServer,
		s.initConfigController,
		s.initRegistryEventHandlers,
		s.initAuthenticators,
		s.initAutomaticHttps,
	}

	for _, f := range initFuncList {
		if err := f(); err != nil {
			return nil, err
		}
	}
	// 向Pilot Server注册kubeClient启动函数
	s.server.RunComponent(func(stop <-chan struct{}) error {
		s.kubeClient.RunAndWait(stop)
		return nil
	})

	s.readinessProbes["xds"] = func() (bool, error) {
		return s.xdsServer.IsServerReady(), nil
	}

	return s, nil
}

// initRegistryEventHandlers sets up event handlers for config updates
func (s *Server) initRegistryEventHandlers() error {
	log.Info("initializing registry event handlers")
	configHandler := func(prev config.Config, curr config.Config, event model.Event) {
		// For update events, trigger push only if spec has changed.
		pushReq := &model.PushRequest{
			Full: true,
			ConfigsUpdated: map[model.ConfigKey]struct{}{{
				Kind:      curr.GroupVersionKind,
				Name:      curr.Name,
				Namespace: curr.Namespace,
			}: {}},
			Reason: []model.TriggerReason{model.ConfigUpdate},
		}
		s.xdsServer.ConfigUpdate(pushReq)
	}
	schemas := common.IngressIR.All()
	for _, schema := range schemas {
		s.configController.RegisterEventHandler(schema.Resource().GroupVersionKind(), configHandler)
	}
	return nil
}

func (s *Server) initConfigController() error {
	ns := PodNamespace
	options := common.Options{
		Enable:               true,
		ClusterId:            string(s.RegistryOptions.KubeOptions.ClusterID),
		IngressClass:         s.IngressClass,
		WatchNamespace:       s.WatchNamespace,
		EnableStatus:         s.EnableStatus,
		SystemNamespace:      ns,
		GatewaySelectorKey:   s.GatewaySelectorKey,
		GatewaySelectorValue: s.GatewaySelectorValue,
		GatewayHttpPort:      s.GatewayHttpPort,
		GatewayHttpsPort:     s.GatewayHttpsPort,
	}
	if options.ClusterId == "Kubernetes" {
		options.ClusterId = ""
	}
	// 创建IngressTranslation对象,该对象用于处理Ingress的翻译和配置
	ingressConfig := translation.NewIngressTranslation(s.kubeClient, s.xdsServer, ns, options.ClusterId)
	// 向ingressConfig中添加本地集群的配置,并获取对应的Ingress控制器和Kingress控制器
	ingressController, kingressController := ingressConfig.AddLocalCluster(options)

	s.configStores = append(s.configStores, ingressConfig)

	// Wrap the config controller with a cache.
	aggregateConfigController, err := configaggregate.MakeCache(s.configStores)
	if err != nil {
		return err
	}
	s.configController = aggregateConfigController

	// Create the config store.
	// 设置Pilot环境配置的IstioConfigStore
	s.environment.IstioConfigStore = model.MakeIstioStore(s.configController)

	s.environment.IngressStore = ingressConfig

	// Defer starting the controller until after the service is created.
	s.server.RunComponent(func(stop <-chan struct{}) error {
		if err := ingressConfig.InitializeCluster(ingressController, kingressController, stop); err != nil {
			return err
		}
		go s.configController.Run(stop)
		return nil
	})
	return nil
}

func (s *Server) Start(stop <-chan struct{}) error {
	// 遍历Pilot Server的components,执行chan管道里的函数
	if err := s.server.Start(stop); err != nil {
		return err
	}
	// 等待缓存同步完成
	if !s.waitForCacheSync(stop) {
		return fmt.Errorf("failed to sync cache")
	}
	// Inform Discovery Server so that it can start accepting connections.
	s.xdsServer.CachesSynced()
	// 启动grpc服务
	grpcListener, err := net.Listen("tcp", s.GrpcAddress)
	if err != nil {
		return err
	}
	go func() {
		log.Infof("starting gRPC discovery service at %s", grpcListener.Addr())
		if err := s.grpcServer.Serve(grpcListener); err != nil {
			log.Errorf("error serving GRPC server: %v", err)
		}
	}()
	// 启动http服务
	httpListener, err := net.Listen("tcp", s.HttpAddress)
	if err != nil {
		return err
	}
	go func() {
		log.Infof("starting HTTP service at %s", httpListener.Addr())
		if err := s.httpServer.Serve(httpListener); err != nil {
			log.Errorf("error serving http server: %v", err)
		}
	}()

	if s.EnableAutomaticHttps {
		go func() {
			log.Infof("starting Automatic Cert HTTP service at %s", s.CertHttpAddress)
			if err := s.certServer.Run(stop); err != nil {
				log.Errorf("error serving Automatic Cert HTTP server: %v", err)
			}
		}()
	}

	s.waitForShutDown(stop)
	return nil
}

func (s *Server) waitForShutDown(stop <-chan struct{}) {
	go func() {
		<-stop

		stopped := make(chan struct{})
		go func() {
			// Some grpcServer implementations do not support GracefulStop. Unfortunately, this is not
			// exposed; they just panic. To avoid this, we will recover and do a standard Stop when its not
			// support.
			defer func() {
				if r := recover(); r != nil {
					s.grpcServer.Stop()
					close(stopped)
				}
			}()
			s.grpcServer.GracefulStop()
			close(stopped)
		}()

		timer := time.NewTimer(time.Second * 2)
		select {
		case <-timer.C:
			s.grpcServer.Stop()
		case <-stopped:
			timer.Stop()
		}

		s.xdsServer.Shutdown()
	}()
}

func (s *Server) WaitUntilCompletion() {
	s.server.Wait()
}

func (s *Server) initXdsServer() error {
	log.Info("init xds server")
	s.xdsServer = xds.NewDiscoveryServer(s.environment, nil, PodName, PodNamespace, s.RegistryOptions.KubeOptions.ClusterAliases)
	s.xdsServer.McpGenerators[gvk.WasmPlugin.String()] = &mcp.WasmpluginGenerator{Server: s.xdsServer}
	s.xdsServer.McpGenerators[gvk.DestinationRule.String()] = &mcp.DestinationRuleGenerator{Server: s.xdsServer}
	s.xdsServer.McpGenerators[gvk.EnvoyFilter.String()] = &mcp.EnvoyFilterGenerator{Server: s.xdsServer}
	s.xdsServer.McpGenerators[gvk.Gateway.String()] = &mcp.GatewayGenerator{Server: s.xdsServer}
	s.xdsServer.McpGenerators[gvk.VirtualService.String()] = &mcp.VirtualServiceGenerator{Server: s.xdsServer}
	s.xdsServer.McpGenerators[gvk.ServiceEntry.String()] = &mcp.ServiceEntryGenerator{Server: s.xdsServer}
	s.xdsServer.ProxyNeedsPush = func(proxy *model.Proxy, req *model.PushRequest) bool {
		return true
	}
	// 向Pilot Server注册xdsServer启动函数
	s.server.RunComponent(func(stop <-chan struct{}) error {
		log.Infof("Starting ADS server")
		s.xdsServer.Start(stop)
		return nil
	})
	return s.initGrpcServer()
}

func (s *Server) initGrpcServer() error {
	interceptors := []grpc.UnaryServerInterceptor{
		// setup server prometheus monitoring (as final interceptor in chain)
		prometheus.UnaryServerInterceptor,
	}
	grpcOptions := istiogrpc.ServerOptions(s.GrpcKeepAliveOptions, interceptors...)
	s.grpcServer = grpc.NewServer(grpcOptions...)
	s.xdsServer.Register(s.grpcServer)
	reflection.Register(s.grpcServer)
	return nil
}

func (s *Server) initAuthenticators() error {
	authenticators := []security.Authenticator{
		&authenticate.ClientCertAuthenticator{},
	}
	authenticators = append(authenticators,
		kubeauth.NewKubeJWTAuthenticator(s.environment.Watcher, s.kubeClient, s.RegistryOptions.KubeOptions.ClusterID, nil, features.JwtPolicy))
	if features.XDSAuth {
		s.xdsServer.Authenticators = authenticators
	}
	return nil
}

func (s *Server) initAutomaticHttps() error {
	certOption := &cert.Option{
		Namespace:     PodNamespace,
		ServerAddress: s.CertHttpAddress,
		Email:         s.AutomaticHttpsEmail,
	}
	certServer, err := cert.NewServer(s.kubeClient.Kube(), certOption)
	if err != nil {
		return err
	}
	s.certServer = certServer
	log.Infof("init cert default config")
	s.certServer.InitDefaultConfig()
	if !s.EnableAutomaticHttps {
		log.Info("automatic https is disabled")
		return nil
	}
	return s.certServer.InitServer()
}

func (s *Server) initKubeClient() error {
	if s.kubeClient != nil {
		// Already initialized by startup arguments
		return nil
	}
	kubeRestConfig, err := istiokube.DefaultRestConfig(s.RegistryOptions.KubeConfig, "", func(config *rest.Config) {
		config.QPS = s.RegistryOptions.KubeOptions.KubernetesAPIQPS
		config.Burst = s.RegistryOptions.KubeOptions.KubernetesAPIBurst
	})
	if err != nil {
		return fmt.Errorf("failed creating kube config: %v", err)
	}
	s.kubeClient, err = higresskube.NewClient(istiokube.NewClientConfigForRestConfig(kubeRestConfig))
	if err != nil {
		return fmt.Errorf("failed creating kube client: %v", err)
	}
	return nil
}

func (s *Server) initHttpServer() error {
	s.httpServer = &http.Server{
		Addr:        s.HttpAddress,
		Handler:     s.httpMux,
		IdleTimeout: 90 * time.Second, // matches http.DefaultTransport keep-alive timeout
		ReadTimeout: 30 * time.Second,
	}
	s.xdsServer.AddDebugHandlers(s.httpMux, nil, true, nil)
	s.httpMux.HandleFunc("/ready", s.readyHandler)
	s.httpMux.HandleFunc("/registry/watcherStatus", s.registryWatcherStatusHandler)
	return nil
}

// readyHandler checks whether the http server is ready
func (s *Server) readyHandler(w http.ResponseWriter, _ *http.Request) {
	for name, fn := range s.readinessProbes {
		if ready, err := fn(); !ready {
			log.Warnf("%s is not ready: %v", name, err)
			w.WriteHeader(http.StatusServiceUnavailable)
			return
		}
	}
	w.WriteHeader(http.StatusOK)
}

func (s *Server) registryWatcherStatusHandler(w http.ResponseWriter, _ *http.Request) {
	ingressTranslation, ok := s.environment.IngressStore.(*translation.IngressTranslation)
	if !ok {
		http.Error(w, "IngressStore not found", http.StatusNotFound)
		return
	}

	ingressConfig := ingressTranslation.GetIngressConfig()
	if ingressConfig == nil {
		http.Error(w, "IngressConfig not found", http.StatusNotFound)
		return
	}

	registryReconciler := ingressConfig.RegistryReconciler
	if registryReconciler == nil {
		http.Error(w, "RegistryReconciler not found", http.StatusNotFound)
		return
	}

	watcherStatusList := registryReconciler.GetRegistryWatcherStatusList()
	writeJSON(w, watcherStatusList)
}

func writeJSON(w http.ResponseWriter, obj interface{}) {
	w.Header().Set("Content-Type", "application/json")
	b, err := config.ToJSON(obj)
	if err != nil {
		w.WriteHeader(http.StatusInternalServerError)
		_, _ = w.Write([]byte(err.Error()))
		return
	}
	_, err = w.Write(b)
	if err != nil {
		w.WriteHeader(http.StatusInternalServerError)
	}
}

// cachesSynced checks whether caches have been synced.
func (s *Server) cachesSynced() bool {
	return s.configController.HasSynced()
}

func (s *Server) waitForCacheSync(stop <-chan struct{}) bool {
	start := time.Now()
	log.Info("Waiting for caches to be synced")
	if !cache.WaitForCacheSync(stop, s.cachesSynced) {
		log.Errorf("Failed waiting for cache sync")
		return false
	}
	log.Infof("All controller caches have been synced up in %v", time.Since(start))

	// At this point, we know that all update events of the initial state-of-the-world have been
	// received. We wait to ensure we have committed at least this many updates. This avoids a race
	// condition where we are marked ready prior to updating the push context, leading to incomplete
	// pushes.
	expected := s.xdsServer.InboundUpdates.Load()
	if !cache.WaitForCacheSync(stop, func() bool { return s.pushContextReady(expected) }) {
		log.Errorf("Failed waiting for push context initialization")
		return false
	}

	return true
}

// pushContextReady indicates whether pushcontext has processed all inbound config updates.
func (s *Server) pushContextReady(expected int64) bool {
	committed := s.xdsServer.CommittedUpdates.Load()
	if committed < expected {
		log.Debugf("Waiting for pushcontext to process inbound updates, inbound: %v, committed : %v", expected, committed)
		return false
	}
	return true
}

func buildLedger(ca RegistryOptions) ledger.Ledger {
	var result ledger.Ledger
	if ca.DistributionTrackingEnabled {
		result = ledger.Make(ca.DistributionCacheRetention)
	} else {
		result = &model.DisabledLedger{}
	}
	return result
}<|MERGE_RESOLUTION|>--- conflicted
+++ resolved
@@ -134,30 +134,20 @@
 	kubeClient higresskube.Client
 	// 配置存储控制器
 	configController model.ConfigStoreCache
-<<<<<<< HEAD
 	// 多个配置存储的缓存
-	configStores []model.ConfigStoreCache
+	configStores     []model.ConfigStoreCache
 	// HTTP请求处理器
-	httpServer *http.Server
-	httpMux    *http.ServeMux
-	// grpc服务
-	grpcServer *grpc.Server
-	// xds服务
-	xdsServer *xds.DiscoveryServer
-	// Pilot Server实例配置
-	server server.Instance
-	// server内部服务记录表,记录服务是否准备好
-	readinessProbes map[string]readinessProbe
-=======
-	configStores     []model.ConfigStoreCache
 	httpServer       *http.Server
 	httpMux          *http.ServeMux
+	// grpc服务
 	grpcServer       *grpc.Server
+	// xds服务
 	xdsServer        *xds.DiscoveryServer
+	// Pilot Server实例配置
 	server           server.Instance
+	// server内部服务记录表,记录服务是否准备好
 	readinessProbes  map[string]readinessProbe
 	certServer       *cert.Server
->>>>>>> 2ff56c82
 }
 
 var (
